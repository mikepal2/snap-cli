--- conflicted
+++ resolved
@@ -1,11 +1,6 @@
 ﻿using System;
 using System.Collections.Generic;
 using System.CommandLine;
-<<<<<<< HEAD
-=======
-using System.CommandLine.Invocation;
-using System.CommandLine.IO;
->>>>>>> 54577e95
 using System.Diagnostics;
 using System.IO;
 using System.Linq;
@@ -251,51 +246,6 @@
     /// </summary>
     public static class CLI
     {
-        private class ConsoleHelper : IConsole
-        {
-            private class StandardStreamWriter : IStandardStreamWriter
-            {
-                public StandardStreamWriter(TextWriter stream) { }
-                public void Write(string? value)
-                {
-                    throw new NotImplementedException();
-                }
-            }
-
-            private ConsoleHelper(TextWriter? output, TextWriter? error)
-            {
-                Out = new StandardStreamWriter(output ?? Console.Out);
-                IsOutputRedirected = output != null;
-                Error = new StandardStreamWriter(error ?? Console.Error);
-                IsErrorRedirected = error != null;
-            }
-
-            public static IConsole? CreateOrDefault(TextWriter? output = null, TextWriter? error = null)
-            {
-                if (output == null && error == null)
-                    return null;
-                return new ConsoleHelper(output, error);
-            }
-
-            IStandardStreamWriter Out;
-            IStandardStreamWriter Error;
-
-            public bool IsOutputRedirected;
-
-            public bool IsErrorRedirected;
-
-            IStandardStreamWriter IStandardOut.Out => Out;
-
-            IStandardStreamWriter IStandardError.Error => Error;
-
-            bool IStandardOut.IsOutputRedirected => IsOutputRedirected;
-
-            bool IStandardError.IsErrorRedirected => IsErrorRedirected;
-
-            bool IStandardIn.IsInputRedirected => false;
-        }
-
-
         /// <summary>
         /// Helper method to run CLI application. Should be called from program Main() entry point.
         /// </summary>
@@ -303,7 +253,7 @@
         /// <param name="output">Redirect output stream</param>
         /// <param name="error">Redirect error stream</param>
         /// <returns></returns>
-        public static int Run(string[]? args = null, TextWriter? output = null, TextWriter? error = null) => BuildCommands().Invoke(args ?? Environment.GetCommandLineArgs().Skip(1).ToArray(), ConsoleHelper.CreateOrDefault(output, error));
+        public static int Run(string[]? args = null, TextWriter? output = null, TextWriter? error = null) => BuildCommands(output, error).Invoke(args ?? Environment.GetCommandLineArgs().Skip(1).ToArray());
 
         /// <summary>
         /// Helper asynchronous method to run CLI application. Should be called from program async Main() entry point.
@@ -312,7 +262,7 @@
         /// <param name="output">Redirect output stream</param>
         /// <param name="error">Redirect error stream</param>
         /// <returns></returns>
-        public static async Task<int> RunAsync(string[]? args = null, TextWriter? output = null, TextWriter? error = null) => await BuildCommands().InvokeAsync(args ?? Environment.GetCommandLineArgs().Skip(1).ToArray(), ConsoleHelper.CreateOrDefault(output, error));
+        public static async Task<int> RunAsync(string[]? args = null, TextWriter? output = null, TextWriter? error = null) => await BuildCommands(output, error).InvokeAsync(args ?? Environment.GetCommandLineArgs().Skip(1).ToArray());
 
         /// <summary>
         /// Provides access to commands hierarchy and their options and arguments.
@@ -350,7 +300,7 @@
         /// </summary>
         /// <returns>Returns <see cref="RootCommand"></see></returns>
         /// <exception cref="InvalidOperationException">Commands hierarchy already built or there are attributes usage errors detected.</exception>
-        public static Configuration BuildCommands()
+        public static Configuration BuildCommands(TextWriter? output, TextWriter? error)
         {
             if (_configuration != null)
                 return _configuration; // BuildCommands() was already invoked and commands hierarchy built
@@ -450,6 +400,10 @@
                     throw new InvalidOperationException($"Command '{command.Name}' has no subcommands nor handler methods");
 
             _configuration = new Configuration(rootCommand);
+            if (output != null)
+                _configuration.Output = output;
+            if (error != null) 
+                _configuration.Error = error;
 
             return _configuration;
         }
@@ -657,14 +611,14 @@
 
         private static Argument CreateArgument(DescriptorAttribute info, ParameterInfo parameterInfo)
         {
-            if (info.Name is null && parameterInfo.Name is null) 
-                throw new NotSupportedException($"Argument name cannot be deduced from parameter [{info}], specify name explicitly");
-            Argument instance = ArgumentBuilder.CreateArgument(parameterInfo);
+            var name = info.Name ?? parameterInfo.Name ?? throw new NotSupportedException($"Argument name cannot be deduced from parameter [{info}], specify name explicitly");
+            Argument instance = ArgumentBuilder.CreateArgument(name, parameterInfo);
             if (info.Arity.HasValue)
                 instance.Arity = info.Arity.Value;
             if (info.HelpName != null)
                 instance.HelpName = info.HelpName;
             instance.Hidden = info.IsHidden;
+            instance.Description = info.Description;
             return instance;
         }
 
