--- conflicted
+++ resolved
@@ -242,22 +242,14 @@
         /// <summary>
         /// Helper method to run CLI application. Should be called from program Main() entry point.
         /// </summary>
-<<<<<<< HEAD
-        /// <param name="args">Command line arguments passed from Main()</param>
-=======
         /// <param name="args">CliCommand line arguments passed from Main()</param>
->>>>>>> c5ba45a9
         /// <returns></returns>
         public static int Run(string[]? args = null) => BuildCommands().Invoke(args ?? Environment.GetCommandLineArgs().Skip(1).ToArray());
 
         /// <summary>
         /// Helper asynchronous method to run CLI application. Should be called from program async Main() entry point.
         /// </summary>
-<<<<<<< HEAD
-        /// <param name="args">Command line arguments passed from Main()</param>
-=======
         /// <param name="args">CliCommand line arguments passed from Main()</param>
->>>>>>> c5ba45a9
         /// <returns></returns>
         public static async Task<int> RunAsync(string[]? args = null) => await BuildCommands().InvokeAsync(args ?? Environment.GetCommandLineArgs().Skip(1).ToArray());
 
