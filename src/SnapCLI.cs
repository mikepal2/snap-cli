--- conflicted
+++ resolved
@@ -245,11 +245,7 @@
     }
 
     /// <summary>
-<<<<<<< HEAD
     /// Declares configuration method for CLI. The method must be public static and may have no parameters or one parameter of type <see cref="CliConfiguration"/>.
-=======
-    /// Declares configuration method for CLI. The method must be public static and may have no parameters or one parameter of type <see cref="CommandLineBuilder"/>.
->>>>>>> f22e6100
     /// </summary>
     [AttributeUsage(AttributeTargets.Method)]
     public class StartupAttribute : Attribute
@@ -311,9 +307,6 @@
         /// </summary>
         /// <param name="args">Command line arguments passed from Main()</param>
         /// <returns></returns>
-<<<<<<< HEAD
-        public static int Run(string[]? args = null) => Configuration.Invoke(args ?? Environment.GetCommandLineArgs().Skip(1).ToArray());
-=======
         public static int Run(string[]? args = null, TextWriter? output = null, TextWriter? error = null) 
         {
             try
@@ -330,21 +323,12 @@
                 return 1;
             }
         }
->>>>>>> f22e6100
 
         /// <summary>
         /// Helper asynchronous method to run CLI application. Should be called from program async Main() entry point.
         /// </summary>
         /// <param name="args">Command line arguments passed from Main()</param>
         /// <returns></returns>
-<<<<<<< HEAD
-        public static async Task<int> RunAsync(string[]? args = null) => await Configuration.InvokeAsync(args ?? Environment.GetCommandLineArgs().Skip(1).ToArray());
-
-        /// <summary>
-        /// Provides access to commands hierarchy and their options and arguments.
-        /// </summary>
-        public static Command RootCommand => Configuration.RootCommand;
-=======
         public static async Task<int> RunAsync(string[]? args = null, TextWriter? output = null, TextWriter? error = null)
         {
             try
@@ -362,11 +346,10 @@
             }
         }
 
-/// <summary>
-/// Provides access to commands hierarchy and their options and arguments.
-/// </summary>
-public static Command RootCommand => Parser.Configuration.RootCommand;
->>>>>>> f22e6100
+        /// <summary>
+        /// Provides access to commands hierarchy and their options and arguments.
+        /// </summary>
+        public static Command RootCommand => Configuration.RootCommand;
 
         /// <summary>
         /// Provides access to currently executing command definition.
@@ -377,8 +360,6 @@
         }
         private static Command? _currentCommand = null;
 
-<<<<<<< HEAD
-=======
         /// <summary>
         /// Handler to use when exception is occured during command execution. Set <code>null</code> to suppress exception handling.
         /// </summary>
@@ -422,7 +403,6 @@
         public static InvocationContext CurrentContext => _currentContext ?? throw new InvalidOperationException($"Cannot access {nameof(CurrentContext)} from outside of command handler method");
         private static InvocationContext? _currentContext;
 
->>>>>>> f22e6100
 #if BEFORE_AFTER_COMMAND_ATTRIBUTE
         private static MethodInfo[]? _beforeCommandsCallbacks;
         private static MethodInfo[]? _afterCommandsCallbacks;
@@ -571,20 +551,15 @@
                 foreach (var method in startupMethods)
                 {
                     try
-                    {
-<<<<<<< HEAD
-                        method.Invoke(null, new object[] { configuration });
-=======
+                    { 
                         if (method.GetParameters().Length > 0)
                         {
-                            useDefaults = false; // this startup method is responsible for builder configuration
-                            method.Invoke(null, new object[] { builder });
+                            method.Invoke(null, new object[] { configuration });
                         }
                         else
                         {
                             method.Invoke(null, null);
                         }
->>>>>>> f22e6100
                     }
                     catch (TargetInvocationException ex) when (ex.InnerException != null)
                     {
@@ -593,39 +568,13 @@
                 }
             }
 
-<<<<<<< HEAD
-            configuration.ThrowIfInvalid();
-=======
-            if (useDefaults)
-            {
-                // use all from .UseDefaults() except .UseExceptionHandler()
-                builder.UseVersionOption()
-                       .UseHelp()
-                       .UseEnvironmentVariableDirective()
-                       .UseParseDirective()
-                       .UseSuggestDirective()
-                       .RegisterWithDotnetSuggest()
-                       .UseTypoCorrections()
-                       .UseParseErrorReporting()
-                       .CancelOnProcessTermination();
-            }
-
-            // use our own exeception handlera
-            builder.UseExceptionHandler((ex, ctx) => {
-                if (ExceptionHandler == null)
-                    ExceptionDispatchInfo.Capture(ex).Throw();
-                else
-                    ctx.ExitCode = ExceptionHandler(ex); 
-            });
-
             AppDomain.CurrentDomain.UnhandledException += (sender, args) =>
             {
                 if (args.ExceptionObject is Exception ex)
                     ExceptionHandler?.Invoke(ex);
             };
 
-            var parser = builder.Build();
->>>>>>> f22e6100
+            configuration.ThrowIfInvalid();
 
             return configuration;
         }
@@ -801,40 +750,24 @@
 
                 var _params = paramInfo.Select(param => parseResult.GetValue((dynamic)param)).ToArray();
 
-<<<<<<< HEAD
-                BeforeCommand?.Invoke(parseResult, command);
-                
-                var awatable = method.Invoke(null, _params)!;
-
-                AfterCommand?.Invoke(parseResult, command);
-                var exitCode = 0;
-
-                if (awatable != null)
-                { 
-                    switch (awatable)
-=======
                 object? awaitable = null;
                 try
                 {
-                    BeforeCommand?.Invoke(ctx.ParseResult, command);
-
-                    awaitable = method.Invoke(null, _params)!;
-
-                    AfterCommand?.Invoke(ctx.ParseResult, command);
+                    BeforeCommand?.Invoke(parseResult, command);
+                
+                    awatable = method.Invoke(null, _params)!;
+
+                    AfterCommand?.Invoke(parseResult, command);
                 }
                 catch (TargetInvocationException ex) when (ex.InnerException != null)
                 {
                     ExceptionDispatchInfo.Capture(ex.InnerException).Throw();
                 }
-
-                if (awaitable == null)
-                {
-                    ctx.ExitCode = 0;
-                }
-                else
-                {
-                    switch (awaitable)
->>>>>>> f22e6100
+                var exitCode = 0;
+
+                if (awatable != null)
+                { 
+                    switch (awatable)
                     {
                         case Task<int> t:
                             exitCode = await t;
