--- conflicted
+++ resolved
@@ -1,11 +1,6 @@
 ﻿using System;
 using System.Collections.Generic;
 using System.CommandLine;
-<<<<<<< HEAD
-=======
-using System.CommandLine.Invocation;
-using System.Diagnostics;
->>>>>>> 3c70232b
 using System.Linq;
 using System.Reflection;
 using System.Threading.Tasks;
@@ -576,7 +571,8 @@
             var name = info.Name ?? memberName ?? throw new NotSupportedException($"Option name cannot be deduced from parameter [{info}], specify name explicitly");
             name = AddPrefix(name);
 
-            Option instance = defaultValueFactory == null || info.IsRequired ?
+            bool isRequired = info.IsRequired || defaultValueFactory == null;
+            Option instance = isRequired ?
                 OptionBuilder.CreateOption(name, valueType, info.Description) :
                 OptionBuilder.CreateOption(name, valueType, info.Description, defaultValueFactory);
 
@@ -587,16 +583,8 @@
             instance.Hidden = info.IsHidden;
             if (info.Aliases != null)
                 foreach (var alias in info.Aliases)
-<<<<<<< HEAD
                     instance.Aliases.Add(AddPrefix(alias));
-            instance.Required = info.IsRequired;
-=======
-                    instance.AddAlias(AddPrefix(alias));
-            if (info.IsRequired == false && getDefaultValue != null)
-                instance.SetDefaultValueFactory(getDefaultValue);
-            else
-                instance.IsRequired = true;
->>>>>>> 3c70232b
+            instance.Required = isRequired;
             return instance;
 
             static string AddPrefix(string name)
