<<<<<<< HEAD
This repository contains the code for the SnapCLI library, implementing simple Command Line Interface (CLI) C# API based on [System.CommandLine](https://learn.microsoft.com/en-us/dotnet/standard/commandline/)

## Motivation
 The goal of this project is to provide a simple and effective way to handle command-line commands and parameters, allowing developers to create POSIX-like CLI applications with minimal hassle in parsing the command line and enabling them to focus on application logic. Additionally, it facilitates providing all necessary information for the application's help system, making it easily accessible to end users. The [DragonFruit](https://github.com/dotnet/command-line-api/tree/main/src/System.CommandLine.DragonFruit/targets) project was a step in this direction, but is very limited in abilities it provides.
=======
This repository contains the code for the SnapCLI library, implementing simple CLI C# interface based on [System.CommandLine](https://learn.microsoft.com/en-us/dotnet/standard/commandline/)
>>>>>>> acbf0894


## Command line syntax
Since this project is based on the ```System.CommandLine``` package, the parsing rules are exactly the same as those for that package. The Microsoft [documentation](https://learn.microsoft.com/en-us/dotnet/standard/commandline/syntax) provides detailed explanations of the command-line syntax recognized by ```System.CommandLine```. We will include more links to this documentation throughout the text below.

## API Paradigm
The API paradigm of this project is to use [attributes](https://learn.microsoft.com/en-us/dotnet/csharp/advanced-topics/reflection-and-attributes/) to declare and describe CLI commands, options, and arguments.

Any public static method can be declared as a CLI command handler using the ```[Command]``` attribute, and effectively represent an entry point to the CLI application for that command. Any parameter of command handler method automatically becomes a command option. See examples below for details.


## Commands
A [command](https://learn.microsoft.com/en-us/dotnet/standard/commandline/syntax#commands) in command-line input is a token that specifies an action or defines a group of related actions.

Any public static method can be declared as a CLI command handler using the ```[Command]``` attribute. 

```csharp
[Command]
static public void Hello() 
{
    Console.WriteLine("Hello World!");
}
```

Additional information can be provided in attribute parameters to enhance command-line parsing and the help system, such as the command's explicit name, aliases, description, and whether the command is hidden

```csharp
[Command(name:"hello", aliases:["hi"], description:"Hello example", hidden:false)]
static public void Hello() 
{
    Console.WriteLine("Hello World!");
}
```

##### Command name convention

- If a program has only one command handler method declared with ```[Command]``` attribute and the command name is not explicitly specified in the ```name``` parameter of the attribute, this command is automatically treated as [root command](https://learn.microsoft.com/en-us/dotnet/standard/commandline/syntax#root-commands) (see more [below](#root-command)).
- If the command name not specified in the attribute then the method name, converted to lower case, is implicitly used as the command name. For example method ```Hello()``` will handle ```Hello``` command.
- If method name is used implicitly and contains an underscore (```_```), it declares a [subcommand](https://learn.microsoft.com/en-us/dotnet/standard/commandline/syntax#subcommands). For example, a method named "list_orders()" will define a subcommand ```orders``` under ```list``` command.
- If name is specified explicitly and contains spaces, it declares a subcommand. For example, ```name:"list orders"``` declares ```orders``` as a subcommand of the ```list``` command.

More information on subcommands is provided [below](#subcommands).

## Options
An [option](https://learn.microsoft.com/en-us/dotnet/standard/commandline/syntax#options) is a named parameter that can be passed to a command.

Any parameter of command handler method automatically becomes a command option. In the next example ```name``` becomes option for command ```hello```:

```csharp
[Command(name:"hello", aliases:["hi"], description:"Hello example", hidden:false)]
static public void Hello(string name = "World") 
{
    Console.WriteLine($"Hello {name}!");
}
```

Of course we can provide additional information about option with attribute ```[Options]``` such as explicit name, aliases, description, and whatever option is required.

```csharp
[Command(name:"hello", aliases:["hi"], description:"Hello example", hidden:false)]
static public void Hello(
    [Option(name:"name", description:"The name we should use for the greeting")]
    string name = "World"
) 
{
    Console.WriteLine($"Hello {name}!");
}
```

Required options must be specified on the command line; otherwise, the program will show an error and display the command help. Method parameters that have default values (as in the examples above) are, by default, translated into options that are not reuired, while those without default values are always translated into required options.

##### Option name convention
- If option name is not explicitly specified in the attribute, or attribute is ommitted, the  name of the parameter will be implicitly used.
- The option name automatically prepended with one dash ```-``` (if name consists of a single letter) or two dashes ```--```, unless it is already starting with dash.

What do we have so far?

><pre><b>> sample hello -?</b>
>Description:
>  Hello example
>
>Usage:
>  sample hello [options]
>
>Options:
>  --name <name>   The name we should use for the greeting [default: World]
>  -?, -h, --help  Show help and usage information
>
><b>> sample hello</b>
>Hello World!
>
><b>> sample hello --name Michael</b>
>Hello Michael!

## Arguments
An [argument](https://learn.microsoft.com/en-us/dotnet/standard/commandline/syntax#arguments) is a value passed to an option or command without specifying an option name; it is also referred to as a positional argument.

You can declare that parameter is argument with an ```[Argument]``` attribute. Lets change our example a little bit:

```csharp
[Command(name:"hello", aliases:["hi"], description:"Hello example", hidden:false)]
static public void Hello(
    [Argument(name:"name", description:"The name we should use for the greeting")]
    string name = "World"
) 
{
    Console.WriteLine($"Hello {name}!");
}
```

Now we don't need to specify ```--name``` option name. Also, note how the help message has changed:

><pre><b>> sample hello -?</b>
>Description:
>  Hello example
>
>Usage:
>  sample hello [&lt;name&gt;] [options]
>
>Arguments:
>  &lt;name&gt;  The name we should use for the greeting [default: World]
>
>Options:
>  -?, -h, --help  Show help and usage information
>
><b>>sample hello Michael</b>
>Hello Michael!</pre>

##### Argument name convention
- Argument name is used only for help, it cannot be specified on command line.
- If argument name is not explicitly specified in the attribute, or attribute is ommitted, the  name of the parameter will be implicitly used.

You can provide options before arguments or arguments before options on the command line. See [documentation](https://learn.microsoft.com/en-us/dotnet/standard/commandline/syntax#order-of-options-and-arguments) for details.


## Arity
The [arity](https://learn.microsoft.com/en-us/dotnet/standard/commandline/syntax#argument-arity) of an option or command's argument is the number of values that can be passed if that option or command is specified. Arity is expressed with a minimum value and a maximum value.

```csharp
[Command(name: "print", description: "Arity example")]
static public void Print(
    [Argument(arityMin:1, arityMax:2, name:"numbers", description:"1 or 2 numbers")]
    int[] nums
)
{
    Console.WriteLine($"Numbers are: {string.Join(",", nums)}!");
}
```

><pre><b>> sample print -?</b>
>Description:
>  Arity example
>
>Usage:
>  sample print &lt;numbers&gt;... [options]
>
>Arguments:
>  &lt;numbers&gt;  1 or 2 numbers
>
>Options:
>  -?, -h, --help  Show help and usage information
>
><b>> sample print 12</b>
>Numbers are: 12!
>
><b>> sample print 12 76</b>
>Numbers are: 12,76!</pre>

## Subcommands
As mentioned earlier, if command name has spaces (or name not specified and method name has underscores) it describes a [subcommand](https://learn.microsoft.com/en-us/dotnet/standard/commandline/syntax#subcommands). Any command may have multiple subcommands.

In the following example we have a subcommand ```world``` of the command ```hello```:

```csharp
[Command(name:"hello world", description:"This command greets the world!")]
static public void Hello() 
{
    Console.WriteLine("Hello World!");
}
```

Or equivalent using method name:

```csharp
[Command(description:"This command greets the world!")]
static public void hello_world() 
{
    Console.WriteLine("Hello World!");
}
```

The usage output will be as follows:

><pre>
><b>> sample -?</b>
>Description:
>
>Usage:
>  sample [command] [options]
>
>Options:
>  --version       Show version information
>  -?, -h, --help  Show help and usage information
>
>Commands:
>  hello
>
><b>> sample hello -?</b>
>Description:
>
>Usage:
>  sample hello [command] [options]
>
>Options:
>  -?, -h, --help  Show help and usage information
>
>Commands:
>  world
>
><b>> sample hello world -?</b>
>Description:
>  This command greets the world!
>
>Usage:
>  sample hello world [options]
>
>Options:
>  -?, -h, --help  Show help and usage information
>
>
><b>> sample hello world</b>
>Hello World!
></pre>

In example above we have description for ```hello world``` command, but not for ```hello```. What if we don't need a handler for that command at all? In this case we may use ```[assembly: ParentCommand()]``` attribute at the top of the source file:

```csharp
[assembly: ParentCommand(name: "hello", description: "This command greets someone", aliases: ["hi"])]
```

In a similar way we may provide description to the root command, i.e. to the program itself, using ```[assembly: Program()]``` attribute:

```csharp
[assembly: Program(description: "This is sample program")]
```

Alternatively, we may use standard ```[assembly: AssemblyDescription]``` attribute:

```csharp
[assembly: AssemblyDescription(description: "This is sample program")]
```

## Root command
When we have multiple commands in a CLI program and execute the program without parameters it will show help message. If instead of help we want to perform some actions, we need to assign a handler for the [root command](https://learn.microsoft.com/en-us/dotnet/standard/commandline/syntax#root-commands). For that we use ```[RootCommand]``` attribute and it's usage is similar to one of ```[Command]``` except you cannot specify the command name.

```csharp
[RootCommand(description: "This command greets the world!")]
static public void Hello()
{
    Console.WriteLine("Hello World!");
}
```

Note: There can be only one method declared with ```[RootCommand]``` attribute.

## Global options
Any public static propety or field can be declared as global option with ```[Option]``` attribute.

```csharp
[Option(name:"config", description:"Configuration file name", aliases: ["c","cfg"])]
public static string ConfigFile = "config.ini";
```

## Aliases
Both commands and options may have [aliases](https://learn.microsoft.com/en-us/dotnet/standard/commandline/syntax#aliases).

## Case sensitivity
Command and option names and aliases are [case-sensitive](https://learn.microsoft.com/en-us/dotnet/standard/commandline/syntax#case-sensitivity). If you want your CLI to be case insensitive, define aliases for the various casing alternatives.

## .Net support
Currently implemeted for .Net 8.0 with plans to support for .Net Standard

## License
This project is licensed under the [MIT license](LICENSE.md).
Parts of this project ([src/build/](src/build/)) borrowed with some modifications from [DragonFruit](https://github.com/dotnet/command-line-api/tree/main/src/System.CommandLine.DragonFruit/targets) under the [MIT license](LICENSE-dotnet.md).<|MERGE_RESOLUTION|>--- conflicted
+++ resolved
@@ -1,11 +1,7 @@
-<<<<<<< HEAD
 This repository contains the code for the SnapCLI library, implementing simple Command Line Interface (CLI) C# API based on [System.CommandLine](https://learn.microsoft.com/en-us/dotnet/standard/commandline/)
 
 ## Motivation
  The goal of this project is to provide a simple and effective way to handle command-line commands and parameters, allowing developers to create POSIX-like CLI applications with minimal hassle in parsing the command line and enabling them to focus on application logic. Additionally, it facilitates providing all necessary information for the application's help system, making it easily accessible to end users. The [DragonFruit](https://github.com/dotnet/command-line-api/tree/main/src/System.CommandLine.DragonFruit/targets) project was a step in this direction, but is very limited in abilities it provides.
-=======
-This repository contains the code for the SnapCLI library, implementing simple CLI C# interface based on [System.CommandLine](https://learn.microsoft.com/en-us/dotnet/standard/commandline/)
->>>>>>> acbf0894
 
 
 ## Command line syntax
